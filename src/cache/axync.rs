--- conflicted
+++ resolved
@@ -235,14 +235,6 @@
 }
 
 pub(crate) struct CacheProcessor<V, U, CB, S>
-<<<<<<< HEAD
-where
-    V: Send + Sync + 'static,
-    U: UpdateValidator<V>,
-    CB: CacheCallback<V>,
-    S: BuildHasher + Clone + 'static,
-=======
->>>>>>> b69afdf4
 {
     insert_buf_rx: Receiver<Item<V>>,
     stop_rx: Receiver<()>,
@@ -258,17 +250,7 @@
     cleanup_duration: Duration,
 }
 
-<<<<<<< HEAD
-pub(crate) struct CacheCleaner<'a, V, U, CB, S>
-where
-    V: Send + Sync + 'static,
-    U: UpdateValidator<V>,
-    CB: CacheCallback<V>,
-    S: BuildHasher + Clone + 'static,
-{
-=======
 pub(crate) struct CacheCleaner<'a, V, U, CB, S>{
->>>>>>> b69afdf4
     pub(crate) processor: &'a mut CacheProcessor<V, U, CB, S>,
 }
 
