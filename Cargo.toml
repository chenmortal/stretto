[package]
name = "stretto"
<<<<<<< HEAD
version = "0.4.6"
=======
version = "0.4.5"
>>>>>>> 4da337c7
authors = ["Al Liu <scygliu1@gmail.com>"]
description = "Stretto is a high performance thread-safe memory-bound Rust cache."
homepage = "https://github.com/al8n/stretto"
repository = "https://github.com/al8n/stretto.git"
documentation = "https://docs.rs/stretto/"
readme = "README.md"
license = "MIT OR Apache-2.0"
keywords = ["cache", "caching", "concurrent", "tinylfu", "async"]
categories = ["caching", "concurrency", "asynchronous", "data-structures"]
exclude = [
    "**/*.json",
    "**/*.go",
    "**/*.mod",
    "**/*.sum",
    "benches/*"
]
edition = "2021"

[[example]]
path = "examples/async_example.rs"
name = "async_example"
required-features = ["async"]
edition = "2021"

[[example]]
path = "examples/sync_example.rs"
name = "sync_example"
required-features = ["sync"]
edition = "2021"

# See more keys and their definitions at https://doc.rust-lang.org/cargo/reference/manifest.html
[features]
default = ["sync"]
full = ["sync", "async", "serilization"]
async = ["tokio/time", "tokio/sync", "tokio/once_cell", "tokio/rt-multi-thread", "tokio/macros", "tokio/parking_lot"]
sync = ["crossbeam-channel"]
serilization = ["serde", "serde/derive", "serde_json/default"]

[dependencies]
atomic = "0.5"
crossbeam-channel = { version = "0.5", optional = true }
log = { version = "0.4", optional = true }
parking_lot = "0.12"
rand = "0.8"
serde = {version = "1", optional = true}
serde_json = {version = "1", optional = true}
tokio = { version = "1.19", optional = true }
twox-hash = "1.6"
wg = "0.2"

[dev-dependencies]
serde = {version = "1", features = ["serde_derive"]}
serde_json = "1"
tokio = {version = "1.19", features = ["rt-multi-thread", "test-util"]}

[package.metadata.docs.rs]
all-features = true
rustdoc-args = ["--cfg", "docsrs"]<|MERGE_RESOLUTION|>--- conflicted
+++ resolved
@@ -1,10 +1,6 @@
 [package]
 name = "stretto"
-<<<<<<< HEAD
 version = "0.4.6"
-=======
-version = "0.4.5"
->>>>>>> 4da337c7
 authors = ["Al Liu <scygliu1@gmail.com>"]
 description = "Stretto is a high performance thread-safe memory-bound Rust cache."
 homepage = "https://github.com/al8n/stretto"
